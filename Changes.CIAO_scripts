
## 4.13.0 - December 2020

Updated scripts

  chandra_repro

    Updated for changes to hrc_process_events and tg_resolve_events
    parameter files (several defunct parameters have been removed).

  download_chandra_obsid, find_chandra_obsid

    These scripts should be more robust to future changes to the
    Chandra Data Archive.

  merge_obs, reproject_obs

    The warning message about not using the merged event file for
    calculating instrument responses now restricts the message so that
    the value does not include excess precision, but is limited to the
    limit value. The tangent point in the screen output has also seen
    its accuracy reduced (this only affects the screen output).

  mktgresp
  
    Fix for HRC-I + LETG combination.  The channel grid was mismatched
    between the RMF and the PHA files. Note: there are no calibrations
    for gratings used with HRC-I, so a diagonal RMF is created.    

<<<<<<< HEAD
  rankroi
  
    *New* This script will take a stack of roi output files and will 
    assign the overlapping area to "the best" source.  Users can
    choose which metric to use to determine the source ranking: 
    most counts, largest area, etc.

  regphystocel
  
    *New* This script will convert a region stored in physical
    coordinates, including FITS region files, into ds9-format 
    regions in celestial coordinates.  This can be especially useful
    when using srcflux with multiple observations which requires 
    that user supplied regions be specified in celestial coordinates.

  srcflux

    When multiple event files are specified, users will now also
    get a flux estimate from all the observations combined.  Currently
    model independent fluxes are not combined; but rates, photon fluxes,
    and model fluxes (absorbed and unabsorbed) are computed.  
    Uncertainties are computed using the aprates tool.  Variable 
    sources will likely yield incorrect flux estimates.      

    In addition the energy band parameter has been changed to 
    band=default.  This allows both ACIS (default is broad band)
    and HRC (default is wide band) to work without explicitly 
    changing this parameter.      

    A new random_seed parameter has been added which is passed to 
    the simulate_psf script when psfmethod=marx.  The default 
    random_seed=-1 will use the current time to seed the random stream.

    Updates to minimum number of events to simulate with MARX.  
    Also updates to deal with floating point precision 
    of MARX PSF images.

  
=======
  dax
  
    Updates to plotting to match changes to sherpa PHA plot style.


>>>>>>> 0a820b3f
Updated Python modules

  ciao_contrib.runtool

    The runtool module has been updated to reflect new tools and changes
    to the parameters of tools in the CIAO 4.13 release.

  coords.format

    The deg2ra() and deg2dec() functions have gained an optional ndp
    parameter to restrict the number of decimal places used in the
    output.

Removed

  sherpa_contrib.xspec.xsconvolve module

    As Sherpa now supports XSPEC convolution models directly the
    xsconvolve model has been removed.<|MERGE_RESOLUTION|>--- conflicted
+++ resolved
@@ -7,6 +7,10 @@
 
     Updated for changes to hrc_process_events and tg_resolve_events
     parameter files (several defunct parameters have been removed).
+
+  dax
+
+    Updates to plotting to match changes to sherpa PHA plot style.
 
   download_chandra_obsid, find_chandra_obsid
 
@@ -27,17 +31,16 @@
     between the RMF and the PHA files. Note: there are no calibrations
     for gratings used with HRC-I, so a diagonal RMF is created.    
 
-<<<<<<< HEAD
-  rankroi
+  rankroi *New*
   
-    *New* This script will take a stack of roi output files and will 
+    This script will take a stack of roi output files and will 
     assign the overlapping area to "the best" source.  Users can
     choose which metric to use to determine the source ranking: 
     most counts, largest area, etc.
 
-  regphystocel
+  regphystocel *New*
   
-    *New* This script will convert a region stored in physical
+    This script will convert a region stored in physical
     coordinates, including FITS region files, into ds9-format 
     regions in celestial coordinates.  This can be especially useful
     when using srcflux with multiple observations which requires 
@@ -65,14 +68,6 @@
     Also updates to deal with floating point precision 
     of MARX PSF images.
 
-  
-=======
-  dax
-  
-    Updates to plotting to match changes to sherpa PHA plot style.
-
-
->>>>>>> 0a820b3f
 Updated Python modules
 
   ciao_contrib.runtool
